--- conflicted
+++ resolved
@@ -832,15 +832,10 @@
             if extra_pnginfo is not None:
                 for x in extra_pnginfo:
                     metadata.add_text(x, json.dumps(extra_pnginfo[x]))
-<<<<<<< HEAD
+
             file = f"{filename}_{counter:05}_.png"
             img.save(os.path.join(full_output_folder, file), pnginfo=metadata, optimize=True)
-            paths.append(os.path.join(subfolder, file))
-=======
-            file = f"{filename_prefix}_{counter:05}_.png"
-            img.save(os.path.join(self.output_dir, file), pnginfo=metadata, optimize=True)
-            paths.append(file + self.url_suffix)
->>>>>>> 54593db6
+            paths.append(os.path.join(subfolder, file + self.url_suffix))
             counter += 1
         return { "ui": { "images": paths } }
 
